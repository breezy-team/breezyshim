--- conflicted
+++ resolved
@@ -1,4 +1,5 @@
 use pyo3::import_exception;
+use pyo3::prelude::*;
 use pyo3::PyErr;
 
 import_exception!(breezy.errors, UnknownFormatError);
@@ -38,8 +39,8 @@
 impl From<PyErr> for Error {
     fn from(err: PyErr) -> Self {
         pyo3::Python::with_gil(|py| {
+            let value = err.value_bound(py);
             if err.is_instance_of::<UnknownFormatError>(py) {
-<<<<<<< HEAD
                 Error::UnknownFormat(value.getattr("format").unwrap().extract().unwrap())
             } else if err.is_instance_of::<NotBranchError>(py) {
                 Error::NotBranchError(
@@ -53,10 +54,6 @@
                     value.getattr("library").unwrap().extract().unwrap(),
                     value.getattr("error").unwrap().extract().unwrap(),
                 )
-=======
-                let value = err.into_value(py);
-                Error::UnknownFormat(value.getattr(py, "format").unwrap().extract(py).unwrap())
->>>>>>> 4f311042
             } else {
                 Self::Other(err)
             }
